--- conflicted
+++ resolved
@@ -1,14 +1,8 @@
 
 val commonSettings = Seq(
-<<<<<<< HEAD
   version            := "0.6.1",
   scalaVersion       := "3.5.2",
   crossScalaVersions := Seq("2.12.13", "2.13.4", "3.0.1", "3.2.0", "3.5.2"),
-=======
-  version            := "0.6",
-  scalaVersion       := "3.5.0",
-  crossScalaVersions := Seq("2.12.13", "2.13.4", "3.0.1", "3.2.0", "3.5.0"),
->>>>>>> 823a584f
   organization       := "ch.epfl.lara",
 )
 
